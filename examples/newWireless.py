import cv2
import cv2.aruco as aruco
import threading
import numpy as np
from pupil_detectors.detector_2d import Detector2D
from pye3d.detector_3d import CameraModel, Detector3D, DetectorMode
import joblib
import time  # Added for time.sleep

class SharedGazeData:
    def __init__(self):
        self.gaze_point = None
        self.lock = threading.Lock()

    def update(self, gaze_point):
        with self.lock:
            self.gaze_point = gaze_point

    def get(self):
        with self.lock:
            return self.gaze_point

class CamThread(threading.Thread):
    def __init__(self, preview_name, stream_url, is_eye_cam=False, focal_length=None, resolution=(640, 480), shared_gaze_data=None, camera_matrix=None, dist_coeffs=None, lr_model=None):
        super().__init__()
        self.preview_name = preview_name
        self.stream_url = stream_url
        self.is_eye_cam = is_eye_cam
        self.shared_gaze_data = shared_gaze_data
        self.running = True
        self.debug_info = ""
        self.camera_matrix = camera_matrix
        self.dist_coeffs = dist_coeffs
        self.lr_model = lr_model
        self.resolution = resolution

        if is_eye_cam:
            self.detector_2d = Detector2D()
            self.camera = CameraModel(focal_length=focal_length, resolution=resolution)
            self.detector_3d = Detector3D(camera=self.camera, long_term_mode=DetectorMode.blocking)

        # Precompute font settings for cv2.putText
        self.font = cv2.FONT_HERSHEY_SIMPLEX
        self.font_scale = 0.7
        self.font_color = (255, 255, 255)
        self.font_thickness = 2
        self.text_position = (10, 30)

    def run(self):
        print(f"Starting {self.preview_name}")
        self.cam_preview()

    def stop(self):
        self.running = False

    def process_eye_frame(self, frame, frame_number, fps):
        grayscale = cv2.cvtColor(frame, cv2.COLOR_BGR2GRAY)
        result_2d = self.detector_2d.detect(grayscale)
        result_2d["timestamp"] = frame_number / fps
        result_3d = self.detector_3d.update_and_detect(result_2d, grayscale)
        
        if result_3d['confidence'] > 0.6 and 'circle_3d' in result_3d and 'normal' in result_3d['circle_3d']:
            gaze_normal = result_3d['circle_3d']['normal']
            gaze_point = self.predict_gaze_point(gaze_normal)
            if gaze_point is not None:
                self.shared_gaze_data.update(gaze_point)
                self.debug_info = f"Predicted gaze point: {gaze_point}"
            else:
                self.debug_info = "Invalid gaze prediction"
        else:
            self.debug_info = "Low confidence or missing gaze data"
        
        return result_3d

    def predict_gaze_point(self, gaze_normal):
        if self.lr_model is None:
            return None
        return tuple(map(int, self.lr_model.predict([gaze_normal])[0]))

    def visualize_eye_result(self, frame, result_3d):
        if 'ellipse' in result_3d:
            ellipse = result_3d["ellipse"]
            center = tuple(int(v) for v in ellipse["center"])
            axes = tuple(int(v / 2) for v in ellipse["axes"])
            angle = ellipse["angle"]
            cv2.ellipse(frame, center, axes, angle, 0, 360, (0, 255, 0), 2)
        return frame

    def cam_preview(self):
        cam = cv2.VideoCapture(self.stream_url, cv2.CAP_FFMPEG)  # Use FFMPEG for MJPEG
        if not cam.isOpened():
            print(f"Error: Could not open stream {self.stream_url}")
            return

        cam.set(cv2.CAP_PROP_BUFFERSIZE, 1)  # Minimize buffering for latest frame
        fps = 30  # Default FPS from mjpeg-streamer
        frame_count = 0

        while self.running:
            ret, frame = cam.read()
            if not ret:
                print(f"Failed to grab frame from {self.preview_name}")
                time.sleep(0.01)  # Brief sleep to avoid tight loop
                continue

            if self.is_eye_cam:
                result_3d = self.process_eye_frame(frame, frame_count, fps)
                frame = self.visualize_eye_result(frame, result_3d)
            else:
                if self.camera_matrix is not None and self.dist_coeffs is not None:
                    frame = cv2.undistort(frame, self.camera_matrix, self.dist_coeffs)

                gaze_point = self.shared_gaze_data.get()
                if gaze_point:
                    gaze_point = tuple(map(int, gaze_point))
                    if 0 <= gaze_point[0] < frame.shape[1] and 0 <= gaze_point[1] < frame.shape[0]:
                        cv2.circle(frame, gaze_point, 15, (0, 0, 255), -1)
                        self.debug_info = f"Drawing gaze at: {gaze_point}"
                    else:
                        self.debug_info = f"Gaze point out of bounds: {gaze_point}"
                else:
                    self.debug_info = "No gaze point available"

            # Use precomputed font settings
            cv2.putText(frame, self.debug_info, self.text_position, self.font, self.font_scale, self.font_color, self.font_thickness)

            cv2.imshow(self.preview_name, frame)
            if cv2.waitKey(1) & 0xFF == 27:  # Press 'Esc' to exit
                break

            frame_count += 1

        cam.release()
        cv2.destroyWindow(self.preview_name)

def load_linear_regression_model():
    try:
        lr_model = joblib.load('linearregressionmodelbucket3.joblib')
        print("Linear Regression model loaded successfully.")
        return lr_model
    except Exception as e:
        print(f"Failed to load Linear Regression model: {e}")
        print("Falling back to default gaze projection method.")
        return None

def main():
    shared_gaze_data = SharedGazeData()

    # Hardcoded HTTP stream URLs
<<<<<<< HEAD
    eye_stream_url = "http://192.168.195.68:8081/?action=stream"
    front_stream_url = "http://192.168.195.68:8080/?action=stream"
=======
    eye_stream_url = "http://192.168.1.236:8081/?action=stream"
    front_stream_url = "http://192.168.1.236:8080/?action=stream"
>>>>>>> 81863e15

    # Resolutions
    eye_resolution = (320, 240)
    front_resolution = (640, 480)

    camera_matrix = np.array([[343.34511283, 0.0, 327.80111243],
                              [0.0, 342.79698299, 231.06509007],
                              [0.0, 0.0, 1.0]], dtype=np.float32)
    dist_coeffs = np.array([0, 0, 0, -0.001, -0.0], dtype=np.float32)

    # Load the Linear Regression model
    lr_model = load_linear_regression_model()

    # Create threads for the eye and front cameras
    eye_cam_thread = CamThread("Eye Camera", eye_stream_url, 
                               is_eye_cam=True, focal_length=84, resolution=eye_resolution,
                               shared_gaze_data=shared_gaze_data,
                               lr_model=lr_model)
    front_cam_thread = CamThread("Front Camera", front_stream_url, 
                                 resolution=front_resolution,
                                 shared_gaze_data=shared_gaze_data,
                                 camera_matrix=camera_matrix, dist_coeffs=dist_coeffs)

    # Start the threads
    eye_cam_thread.start()
    front_cam_thread.start()

    try:
        eye_cam_thread.join()
        front_cam_thread.join()
    except KeyboardInterrupt:
        print("Stopping threads...")
        eye_cam_thread.stop()
        front_cam_thread.stop()
        eye_cam_thread.join()
        front_cam_thread.join()

if __name__ == "__main__":
    main()<|MERGE_RESOLUTION|>--- conflicted
+++ resolved
@@ -147,13 +147,8 @@
     shared_gaze_data = SharedGazeData()
 
     # Hardcoded HTTP stream URLs
-<<<<<<< HEAD
     eye_stream_url = "http://192.168.195.68:8081/?action=stream"
     front_stream_url = "http://192.168.195.68:8080/?action=stream"
-=======
-    eye_stream_url = "http://192.168.1.236:8081/?action=stream"
-    front_stream_url = "http://192.168.1.236:8080/?action=stream"
->>>>>>> 81863e15
 
     # Resolutions
     eye_resolution = (320, 240)
